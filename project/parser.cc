--- conflicted
+++ resolved
@@ -9,10 +9,6 @@
 #include "parser.h"
 
 #include <cctype>
-<<<<<<< HEAD
-#include <cmath>
-=======
->>>>>>> 3ebc3f36
 #include <cstdlib>
 #include <cstring>
 #include <cstdio>
@@ -49,19 +45,11 @@
     const int kBufferSize = 80;
     char buffer[kBufferSize] = {0};
 
-<<<<<<< HEAD
-    char *grid;
-    int p_rows;         // number of rows in the pattern
-    int p_cols;         // number of cols in the pattern
-    int p_row_idx = 0;  // current row index into pattern (subset of grid)
-    int p_col_idx = 0;  // current col index into pattern (subset of grid)
-=======
     char *grid = nullptr;
     int p_rows;         // number of rows in the pattern
     int p_cols;         // number of columns in the pattern
     int p_row_idx = 0;  // current row index into pattern (subset of grid)
     int p_col_idx = 0;  // current column index into pattern (subset of grid)
->>>>>>> 3ebc3f36
     int t_pad = 0;      // padding between top of pattern and top of grid
     int l_pad = 0;      // padding between left side of pattern and of grid
 
@@ -85,15 +73,9 @@
                 } else {
                     l_pad = (*n_cols - p_cols) / 2;
                 }
-<<<<<<< HEAD
-                size_t n_bytes = std::ceil((*n_rows) * (*n_cols) / 8.0);
-                grid = static_cast<char *>(std::malloc(n_bytes));
-                std::memset(grid, 0, n_bytes);
-=======
                 size_t n_cells = (*n_rows) * (*n_cols);
                 grid = static_cast<char *>(std::malloc(n_cells));
                 std::memset(grid, 0, n_cells);
->>>>>>> 3ebc3f36
                 break;
             }
             // Line starting with anything else is parsed as a pattern line
@@ -184,11 +166,7 @@
     }
 }
 
-<<<<<<< HEAD
-static void GridAddPattern(char *grid, const int n_cols, const int row_idx,
-=======
 static inline void GridAddPattern(char *grid, const int n_cols, const int row_idx,
->>>>>>> 3ebc3f36
         int col_idx, int run_count) {
     int cell_idx = n_cols * row_idx + col_idx;
     int byte_idx = cell_idx / 8;
