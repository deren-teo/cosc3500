CFLAGS = -std=c++11 -Wall -pedantic

.PHONY = all game_of_life clean

all: game_of_life

game_of_life: Makefile game_of_life.cc parser.h parser.cc
	g++ $(CFLAGS) -O3 game_of_life.cc parser.cc -o game_of_life

debug: Makefile game_of_life.cc parser.h parser.cc
	g++ $(CFLAGS) -O3 -g game_of_life.cc parser.cc -o game_of_life

prof: Makefile game_of_life.cc parser.h parser.cc
<<<<<<< HEAD
	g++ $(CFLAGS) -O0 -pg game_of_life.cc parser.cc -o game_of_life
=======
	g++ $(CFLAGS) -O0 -pg game_of_life.cc parser.h parser.cc -o game_of_life
>>>>>>> 3ebc3f36

clean:
	rm -rf *.o
	rm -rf game_of_life<|MERGE_RESOLUTION|>--- conflicted
+++ resolved
@@ -11,11 +11,7 @@
 	g++ $(CFLAGS) -O3 -g game_of_life.cc parser.cc -o game_of_life
 
 prof: Makefile game_of_life.cc parser.h parser.cc
-<<<<<<< HEAD
-	g++ $(CFLAGS) -O0 -pg game_of_life.cc parser.cc -o game_of_life
-=======
 	g++ $(CFLAGS) -O0 -pg game_of_life.cc parser.h parser.cc -o game_of_life
->>>>>>> 3ebc3f36
 
 clean:
 	rm -rf *.o
